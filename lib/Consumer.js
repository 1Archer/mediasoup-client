--- conflicted
+++ resolved
@@ -73,13 +73,10 @@
 		// @type {Boolean}
 		this._statsEnabled = false;
 
-<<<<<<< HEAD
 		// Periodic stats gathering interval (milliseconds).
 		// @type {Number}
 		this._statsInterval = DEFAULT_STATS_INTERVAL;
 
-=======
->>>>>>> 4f4f0722
 		// Preferred profile.
 		// @type {String}
 		this._preferredProfile = 'default';
@@ -540,7 +537,7 @@
 	 */
 	enableStats(interval = DEFAULT_STATS_INTERVAL)
 	{
-		logger.debug('enableStats() [interval:%d]', interval);
+		logger.debug('enableStats() [interval:%s]', interval);
 
 		if (this._closed)
 		{
@@ -552,25 +549,15 @@
 		if (this._statsEnabled)
 			return;
 
-		if (typeof interval !== 'number')
-		{
-			logger.error('enableStats() | Invalid interval provided');
-
-			return;
-		}
-
-<<<<<<< HEAD
 		if (typeof interval !== 'number' || interval < 1000)
 			this._statsInterval = DEFAULT_STATS_INTERVAL;
 		else
 			this._statsInterval = interval;
 
-=======
->>>>>>> 4f4f0722
 		this._statsEnabled = true;
 
 		if (this._transport)
-			this._transport.enableConsumerStats(this, interval);
+			this._transport.enableConsumerStats(this, this._statsInterval);
 	}
 
 	/**
